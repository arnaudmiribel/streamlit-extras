from typing import Any, Dict, Optional

import numpy as np
import pandas as pd
import streamlit as st
from pandas.api.types import (
    is_categorical_dtype,
    is_datetime64_any_dtype,
    is_numeric_dtype,
    is_object_dtype,
)

from .. import extra


@extra
<<<<<<< HEAD
def dataframe_explorer(
    df: pd.DataFrame, checkbox: Optional[str] = "🔭 I want to explore this dataframe"
) -> pd.DataFrame:
=======
def dataframe_explorer(df: pd.DataFrame, use_checkbox: bool = True) -> pd.DataFrame:
>>>>>>> 760ba3f5
    """
    Adds a UI on top of a dataframe to let viewers filter columns
    Args:
        df (pd.DataFrame): Original dataframe
<<<<<<< HEAD
        checkbox (str): Checkbox label. If None, no checkbox will be used.
    Returns:
        pd.DataFrame: Filtered dataframe
    """

    random_key_base = np.random.randint(0, 1e6)
    modify = True

    if checkbox is not None:
        modify = st.checkbox(checkbox, key=f"checkbox_{random_key_base}", value=False)
=======
        use_checkbox (bool): Add a checkbox before letting a viewer explore dataframe. Default True
    Returns:
        pd.DataFrame: Filtered dataframe
    """
>>>>>>> 760ba3f5

    random_key_base = np.random.randint(0, 1e8)

<<<<<<< HEAD
=======
    if use_checkbox:
        modify = st.checkbox(
            "🔭 I want to explore this dataframe", key=f"{random_key_base}_checkbox"
        )

        if not modify:
            return df

>>>>>>> 760ba3f5
    df = df.copy()

    # Try to convert datetimes into standard format (datetime, no timezone)
    for col in df.columns:
        if is_object_dtype(df[col]):
            try:
                df[col] = pd.to_datetime(df[col])
            except Exception:
                pass

        if is_datetime64_any_dtype(df[col]):
            df[col] = df[col].dt.tz_localize(None)

    modification_container = st.container()

    with modification_container:
        to_filter_columns = st.multiselect(
<<<<<<< HEAD
            "Filter dataframe on", df.columns, key=f"multiselect_{random_key_base}"
=======
            "Filter dataframe on", df.columns, key=f"{random_key_base}_main_multiselect"
>>>>>>> 760ba3f5
        )
        filters: Dict[str, Any] = dict()
        for column in to_filter_columns:
            left, right = st.columns((1, 20))
            # Treat columns with < 10 unique values as categorical
            if is_categorical_dtype(df[column]) or df[column].nunique() < 10:
                left.write("↳")
                filters[column] = right.multiselect(
                    f"Values for {column}",
                    df[column].unique(),
                    default=list(df[column].unique()),
                    key=f"{random_key_base}_{column}",
                )
                df = df[df[column].isin(filters[column])]
            elif is_numeric_dtype(df[column]):
                left.write("↳")
                _min = float(df[column].min())
                _max = float(df[column].max())
                step = (_max - _min) / 100
                filters[column] = right.slider(
                    f"Values for {column}",
                    _min,
                    _max,
                    (_min, _max),
                    step=step,
                    key=f"{random_key_base}_{column}",
                )
                df = df[df[column].between(*filters[column])]
            elif is_datetime64_any_dtype(df[column]):
                left.write("↳")
                filters[column] = right.date_input(
                    f"Values for {column}",
                    value=(
                        df[column].min(),
                        df[column].max(),
                    ),
                    key=f"{random_key_base}_{column}",
                )
                if len(filters[column]) == 2:
                    filters[column] = tuple(map(pd.to_datetime, filters[column]))
                    start_date, end_date = filters[column]
                    df = df.loc[df[column].between(start_date, end_date)]
            else:
                left.write("↳")
                filters[column] = right.text_input(
                    f"Pattern in {column}",
                    key=f"{random_key_base}_{column}",
                )
                if filters[column]:
                    df = df[df[column].str.contains(filters[column])]

    return df


def generate_fake_dataframe(size, cols, col_names=None, intervals=None, seed=None):
    from itertools import cycle

    import numpy as np
    import pandas as pd

    categories_dict = {
        "animals": [
            "cow",
            "rabbit",
            "duck",
            "shrimp",
            "pig",
            "goat",
            "crab",
            "deer",
            "bee",
            "sheep",
            "fish",
            "turkey",
            "dove",
            "chicken",
            "horse",
        ],
        "names": [
            "James",
            "Mary",
            "Robert",
            "Patricia",
            "John",
            "Jennifer",
            "Michael",
            "Linda",
            "William",
            "Elizabeth",
            "Ahmed",
            "Barbara",
            "Richard",
            "Susan",
            "Salomon",
            "Juan Luis",
        ],
        "cities": [
            "Stockholm",
            "Denver",
            "Moscow",
            "Marseille",
            "Palermo",
            "Tokyo",
            "Lisbon",
            "Oslo",
            "Nairobi",
            "Río de Janeiro",
            "Berlin",
            "Bogotá",
            "Manila",
            "Madrid",
            "Milwaukee",
        ],
        "colors": [
            "red",
            "orange",
            "yellow",
            "green",
            "blue",
            "indigo",
            "purple",
            "pink",
            "silver",
            "gold",
            "beige",
            "brown",
            "grey",
            "black",
            "white",
        ],
    }
    default_intervals = {
        "i": (0, 10),
        "f": (0, 100),
        "c": ("names", 5),
        "d": ("2020-01-01", "2020-12-31"),
    }
    rng = np.random.default_rng(seed)

    first_c = default_intervals["c"][0]
    categories_names = cycle(
        [first_c] + [c for c in categories_dict.keys() if c != first_c]
    )
    default_intervals["c"] = (categories_names, default_intervals["c"][1])

    if isinstance(col_names, list):
        assert len(col_names) == len(cols), (
            f"The fake DataFrame should have {len(cols)} columns but col_names"
            f" is a list with {len(col_names)} elements"
        )
    elif col_names is None:
        suffix = {"c": "cat", "i": "int", "f": "float", "d": "date"}
        col_names = [f"column_{str(i)}_{suffix.get(col)}" for i, col in enumerate(cols)]

    if isinstance(intervals, list):
        assert len(intervals) == len(cols), (
            f"The fake DataFrame should have {len(cols)} columns but intervals"
            f" is a list with {len(intervals)} elements"
        )
    else:
        if isinstance(intervals, dict):
            assert (
                len(set(intervals.keys()) - set(default_intervals.keys())) == 0
            ), "The intervals parameter has invalid keys"
            default_intervals.update(intervals)
        intervals = [default_intervals[col] for col in cols]
    df = pd.DataFrame()
    for col, col_name, interval in zip(cols, col_names, intervals):
        if interval is None:
            interval = default_intervals[col]
        assert (len(interval) == 2 and isinstance(interval, tuple)) or isinstance(
            interval, list
        ), (
            f"This interval {interval} is neither a tuple of two elements nor"
            " a list of strings."
        )
        if col in ("i", "f", "d"):
            start, end = interval
        if col == "i":
            df[col_name] = rng.integers(start, end, size)
        elif col == "f":
            df[col_name] = rng.uniform(start, end, size)
        elif col == "c":
            if isinstance(interval, list):
                categories = np.array(interval)
            else:
                cat_family, length = interval
                if isinstance(cat_family, cycle):
                    cat_family = next(cat_family)
                assert cat_family in categories_dict.keys(), (
                    f"There are no samples for category '{cat_family}'."
                    " Consider passing a list of samples or use one of the"
                    f" available categories: {categories_dict.keys()}"
                )
                categories = rng.choice(
                    categories_dict[cat_family],
                    length,
                    replace=False,
                    shuffle=True,
                )
            df[col_name] = rng.choice(categories, size, shuffle=True)
        elif col == "d":
            df[col_name] = rng.choice(pd.date_range(start, end), size)
    return df


dataframe = generate_fake_dataframe(
    size=500, cols="dfc", col_names=("date", "income", "person"), seed=1
)


def example(df: pd.DataFrame):
    filtered_df = dataframe_explorer(df)
    st.dataframe(filtered_df)


__title__ = "Dataframe explorer UI"
__desc__ = (
    "Let your viewers explore dataframes themselves! Learn more about it on"
    " this [blog"
    " post](https://blog.streamlit.io/auto-generate-a-dataframe-filtering-ui-in-streamlit-with-filter_dataframe/)"
)
__icon__ = "🔭"
__examples__ = [example]
__inputs__ = dict(df=dataframe)
__author__ = "Streamlit Data Team!"
__streamlit_cloud_url__ = "https://st-filter-dataframe.streamlitapp.com/"
__github_repo__ = "tylerjrichards/st-filter-dataframe"<|MERGE_RESOLUTION|>--- conflicted
+++ resolved
@@ -14,18 +14,13 @@
 
 
 @extra
-<<<<<<< HEAD
 def dataframe_explorer(
     df: pd.DataFrame, checkbox: Optional[str] = "🔭 I want to explore this dataframe"
 ) -> pd.DataFrame:
-=======
-def dataframe_explorer(df: pd.DataFrame, use_checkbox: bool = True) -> pd.DataFrame:
->>>>>>> 760ba3f5
     """
     Adds a UI on top of a dataframe to let viewers filter columns
     Args:
         df (pd.DataFrame): Original dataframe
-<<<<<<< HEAD
         checkbox (str): Checkbox label. If None, no checkbox will be used.
     Returns:
         pd.DataFrame: Filtered dataframe
@@ -36,26 +31,12 @@
 
     if checkbox is not None:
         modify = st.checkbox(checkbox, key=f"checkbox_{random_key_base}", value=False)
-=======
-        use_checkbox (bool): Add a checkbox before letting a viewer explore dataframe. Default True
-    Returns:
-        pd.DataFrame: Filtered dataframe
-    """
->>>>>>> 760ba3f5
+
+    if not modify:
+        return df
 
     random_key_base = np.random.randint(0, 1e8)
 
-<<<<<<< HEAD
-=======
-    if use_checkbox:
-        modify = st.checkbox(
-            "🔭 I want to explore this dataframe", key=f"{random_key_base}_checkbox"
-        )
-
-        if not modify:
-            return df
-
->>>>>>> 760ba3f5
     df = df.copy()
 
     # Try to convert datetimes into standard format (datetime, no timezone)
@@ -73,11 +54,7 @@
 
     with modification_container:
         to_filter_columns = st.multiselect(
-<<<<<<< HEAD
-            "Filter dataframe on", df.columns, key=f"multiselect_{random_key_base}"
-=======
             "Filter dataframe on", df.columns, key=f"{random_key_base}_main_multiselect"
->>>>>>> 760ba3f5
         )
         filters: Dict[str, Any] = dict()
         for column in to_filter_columns:
