--- conflicted
+++ resolved
@@ -29,20 +29,12 @@
     <title>Embedded Streamlit App</title>
     <link
       rel="stylesheet"
-<<<<<<< HEAD
-      href="https://cdn.jsdelivr.net/npm/@stlite/mountable@0.45.0/build/stlite.css"
-=======
       href="https://cdn.jsdelivr.net/npm/@stlite/mountable@0.57.0/build/stlite.css"
->>>>>>> 8715ffc2
     >
   </head>
   <body>
     <div id="root"></div>
-<<<<<<< HEAD
-    <script src="https://cdn.jsdelivr.net/npm/@stlite/mountable@0.45.0/build/stlite.js"></script>
-=======
     <script src="https://cdn.jsdelivr.net/npm/@stlite/mountable@0.57.0/build/stlite.js"></script>
->>>>>>> 8715ffc2
     <script>
       if (window.location.search !== "?embed=true") {{
         window.location.search = "?embed=true";
