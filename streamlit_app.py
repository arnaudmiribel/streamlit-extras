import inspect
import random
from importlib import import_module
from itertools import cycle, dropwhile
from pathlib import Path
from typing import Callable, List

import streamlit_patches as st
from streamlit_extras.badges import badge
from streamlit_extras.function_explorer import function_explorer
from streamlit_extras.switch_page_button import switch_page


def get_function_body(func):
    source_lines = inspect.getsourcelines(func)[0]
    source_lines = dropwhile(lambda x: x.startswith("@"), source_lines)
    line = next(source_lines).strip()
    if not line.startswith("def "):
        return line.rsplit(":")[-1].strip()
    elif not line.endswith(":"):
        for line in source_lines:
            line = line.strip()
            if line.endswith(":"):
                break
    # Handle functions that are not one-liners
    first_line = next(source_lines)
    # Find the indentation of the first line
    indentation = len(first_line) - len(first_line.lstrip())
    return "".join(
        [first_line[indentation:]]
        + [line[indentation:] for line in source_lines]
    )


def home():
    st.title("🪢 streamlit-extras gallery")
    st.write(
        """
Welcome to the **🪢 streamlit-extras** gallery! If you want to give a special touch to your Streamlit apps, you're at the right place!

Go ahead and browse available extras in the left handside menu, and if you like them, remember, you're just a pip install away from using them:

```
pip install streamlit-extras
```

Learn more about the library on [GitHub](https://www.github.com/arnaudmiribel/streamlit-extras)!
"""
    )

    random_extra = st.button("👀 Show me a random extra now!")

    if random_extra:
        switch_page(
            random.choice(
                [
                    "Toggle button",
                    "Dataframe explorer UI",
                    "App logo",
                    "To-do items",
                    "Annotated text",
                ]
            )
        )


def contribute():
    st.title("🙋 Contribute")
    st.write(
        """
Head over to our public [repository](https://github.com/arnaudmiribel/streamlit-extras) and:
- Create an empty directory for your extra in the `extras/` directory
- Add a `__init__.py` file to give in some metadata so we can automatically showcase your extra in the hub! Here's an example:

```
# __init__.py

def my_main_function():
    pass

def example():
    pass

__func__ = my_main_function  # main function of your extra!
__title__ = "Great title!"  # title of your extra!
__desc__ = "Great description"  # description of your extra!
__icon__ = "🔭"  # give your extra an icon!
__examples__ = [example]  # create some examples to show how cool your extra is!
__author__ = "Eva Jensen"
__github_repo__ = "evajensen/my-repo"
__streamlit_cloud_url__ = "http://my-super-app.streamlitapp.com"
__pypi_name__ = ...
__experimental_playground__ = False

```
- Submit a PR!


If you are having troubles, create an issue on the repo or [DM me on Twitter](https://twitter.com/arnaudmiribel)!
"""
    )


def waiting_list():
    st.write(
        """
Here is a list of extras we want to add in here:
- ✅ https://github.com/randyzwitch/streamlit-embedcode/blob/master/streamlit_embedcode/__init__.py
- https://github.com/explosion/spacy-streamlit/blob/master/spacy_streamlit/__init__.py
- ❌ [too many functions!] https://github.com/tvst/plost
- ✅ https://github.com/tvst/st-annotated-text
- ✅ Gist static component from https://blog.streamlit.io/introducing-streamlit-components/
- Chart explorer from https://release-1-12-0.streamlitapp.com/#chart-builder
- ✅ Keyboard trigger from https://github.com/streamlit/corp/blob/main/dashboard_utils/widgets.py#L71
- ✅ Button style css from https://github.com/streamlit/data_sources_app/blob/main/utils/ui.py#L29-L51
- ✅ Johannes gui (palette, colored header) https://github.com/streamlit/corp/blob/main/dashboard_utils/gui.py
- Shap https://github.com/snehankekre/streamlit-shap
- pyLDAvis https://discuss.streamlit.io/t/showing-a-pyldavis-html/1296
- Triage those that don't have `frontend/` in https://discuss.streamlit.io/t/streamlit-components-community-tracker/4634
- DF to grid https://github.com/streamlit/app-frontpage/blob/main/utils/ui.py#L263-L264
- ✅ Top left logo from Zachary
- ✅ Button that changes page in MPA from Zachary
- Bar chart race https://github.com/streamlit/corp/blob/e22ec94bc18a46504f3053853af220cea2a97dd6/tools/parse_requirements_script.py#L79-L103
- https://github.com/sebastiandres/streamlit_book
    """
    )


st.page(home, "Home", "🪢")
st.page(contribute, "Contribute", "🙋")


def empty():
    pass


def get_empty():
    return empty()


st.page(get_empty, "  ", " ")

PATH_TO_EXTRAS = "streamlit_extras"
extra_names = [
    folder.name
    for folder in Path(PATH_TO_EXTRAS).glob("*")
    if folder.is_dir() and folder.name != "__pycache__"
]

settings = dict()

for extra_name in extra_names:
    mod = import_module(f"{PATH_TO_EXTRAS}.{extra_name}")
    title = mod.__title__
    icon = mod.__icon__
    func = mod.__func__
    examples = mod.__examples__
    if hasattr(mod, "__inputs__"):
        inputs = mod.__inputs__
    else:
        inputs = dict()

    desc = mod.__desc__ if hasattr(mod, "__desc__") else dict()
    inputs = mod.__inputs__ if hasattr(mod, "__inputs__") else dict()
    author = mod.__author__ if hasattr(mod, "__author__") else None
    github_repo = (
        mod.__github_repo__ if hasattr(mod, "__github_repo__") else None
    )
    streamlit_cloud_url = (
        mod.__streamlit_cloud_url__
        if hasattr(mod, "__streamlit_cloud_url__")
        else None
    )
    pypi_name = mod.__pypi_name__ if hasattr(mod, "__pypi_name__") else None
<<<<<<< HEAD
    twitter_username = mod.__twitter_username__ if hasattr(mod, "__twitter_username__") else None
    buymeacoffee_username = mod.__buymeacoffee_username__ if hasattr(mod, "__buymeacoffee_username__") else None
=======
    twitter_username = (
        mod.__twitter_username__
        if hasattr(mod, "__twitter_username__")
        else None
    )
>>>>>>> 580ca330
    experimental_playground = (
        mod.__experimental_playground__
        if hasattr(mod, "__experimental_playground__")
        else False
    )

    def get_page_content(
        extra_name: str,
        icon: str,
        title: str,
        examples: List[Callable],
        func: Callable,
        inputs: dict,
        desc: str,
        author: str,
        github_repo: str,
        streamlit_cloud_url: str,
        pypi_name: str,
        twitter_username: str,
        buymeacoffee_username : str,
        experimental_playground: bool,
    ) -> Callable:
        def page_content():
            st.title(icon + " " + title)

            if author:
                st.caption(f"By: {author}")

            st.write(desc)

            # Social badges
<<<<<<< HEAD
            if any([github_repo, streamlit_cloud_url, pypi_name, twitter_username, buymeacoffee_username]):
=======
            if any(
                [github_repo, streamlit_cloud_url, pypi_name, twitter_username]
            ):
>>>>>>> 580ca330
                columns = cycle(st.columns(6))
                if github_repo:
                    with next(columns):
                        badge("github", name=github_repo)
                if pypi_name:
                    with next(columns):
                        badge("pypi", name=pypi_name)
                if streamlit_cloud_url:
                    with next(columns):
                        badge("streamlit", url=streamlit_cloud_url)
                if twitter_username:
                    with next(columns):
                        badge("twitter", name=twitter_username)
<<<<<<< HEAD
                if buymeacoffee_username:
                    with next(columns):
                        badge("buymeacoffee", name=buymeacoffee_username)
                
=======

>>>>>>> 580ca330
            st.write("## Example usage")

            for example in examples:
                import_code = f"""from streamlit_extras.{extra_name} import {func.__name__}\n\n"""
                st.code(import_code + get_function_body(example))
                example(**inputs)

            st.write("")
            st.write("## Docstring")
            st.help(func)

            with st.expander("Show me the full code!"):
                st.code(inspect.getsource(func))

            if experimental_playground:
                st.write("")
                st.write(f"## Playground 🛝 [experimental]")
                st.caption("In this section, you can test the function live!")
                function_explorer(func=func)

        page_content.__name__ = title

        return page_content

    settings[extra_name] = dict(
        path=get_page_content(
            extra_name,
            icon,
            title,
            examples,
            func,
            inputs,
            desc,
            author,
            github_repo,
            streamlit_cloud_url,
            pypi_name,
            twitter_username,
            buymeacoffee_username,
            experimental_playground,
        ),
        name=title,
        icon=icon,
    )

    st.page(**settings[extra_name])


st.page(
    waiting_list,
    "Soon... ⌛",
    " ",
)<|MERGE_RESOLUTION|>--- conflicted
+++ resolved
@@ -172,16 +172,16 @@
         else None
     )
     pypi_name = mod.__pypi_name__ if hasattr(mod, "__pypi_name__") else None
-<<<<<<< HEAD
-    twitter_username = mod.__twitter_username__ if hasattr(mod, "__twitter_username__") else None
-    buymeacoffee_username = mod.__buymeacoffee_username__ if hasattr(mod, "__buymeacoffee_username__") else None
-=======
     twitter_username = (
         mod.__twitter_username__
         if hasattr(mod, "__twitter_username__")
         else None
     )
->>>>>>> 580ca330
+    buymeacoffee_username = (
+        mod.__buymeacoffee_username__
+        if hasattr(mod, "__buymeacoffee_username__")
+        else None
+    )
     experimental_playground = (
         mod.__experimental_playground__
         if hasattr(mod, "__experimental_playground__")
@@ -201,7 +201,7 @@
         streamlit_cloud_url: str,
         pypi_name: str,
         twitter_username: str,
-        buymeacoffee_username : str,
+        buymeacoffee_username: str,
         experimental_playground: bool,
     ) -> Callable:
         def page_content():
@@ -213,13 +213,15 @@
             st.write(desc)
 
             # Social badges
-<<<<<<< HEAD
-            if any([github_repo, streamlit_cloud_url, pypi_name, twitter_username, buymeacoffee_username]):
-=======
             if any(
-                [github_repo, streamlit_cloud_url, pypi_name, twitter_username]
+                [
+                    github_repo,
+                    streamlit_cloud_url,
+                    pypi_name,
+                    twitter_username,
+                    buymeacoffee_username,
+                ]
             ):
->>>>>>> 580ca330
                 columns = cycle(st.columns(6))
                 if github_repo:
                     with next(columns):
@@ -233,14 +235,10 @@
                 if twitter_username:
                     with next(columns):
                         badge("twitter", name=twitter_username)
-<<<<<<< HEAD
                 if buymeacoffee_username:
                     with next(columns):
                         badge("buymeacoffee", name=buymeacoffee_username)
-                
-=======
-
->>>>>>> 580ca330
+
             st.write("## Example usage")
 
             for example in examples:
