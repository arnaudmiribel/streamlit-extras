--- conflicted
+++ resolved
@@ -30,11 +30,8 @@
 streamlit-toggle-switch = ">=1.0.2"
 htbuilder = "0.6.1"
 streamlit-faker = ">=0.0.2"
-<<<<<<< HEAD
 streamlit-card = ">=0.0.4"
-=======
 markdownlit = ">=0.0.5"
->>>>>>> ccbaacce
 
 [tool.poetry.group.dev.dependencies]
 pytest = "^7.1.3"
